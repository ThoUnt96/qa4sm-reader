--- conflicted
+++ resolved
@@ -37,17 +37,10 @@
         assert len(Metr_Vars) == len(Vars) - 3
 
     def test_iter_vars(self):
-<<<<<<< HEAD
         for Var in self.img._iter_vars(type="metric"):
-            assert Var.g in [0,2,3]
-        for Var in self.img._iter_vars(type="metric", filter_parms={'metric':'R'}):
+            assert Var.g in [0, 2, 3]
+        for Var in self.img._iter_vars(type="metric", filter_parms={'metric': 'R'}):
             assert Var.varname in ['R_between_3-ERA5_LAND_and_2-SMOS', 'R_between_3-ERA5_LAND_and_1-C3S']
-=======
-        for Var in self.img._iter_vars(only_metrics=True):
-            assert Var.g in [0, 2, 3]
-        for Var in self.img._iter_vars(**{'metric': 'R'}):
-            Var.varname in ['R_between_3-ERA5_LAND_and_2-SMOS', 'R_between_3-ERA5_LAND_and_1-C3S']
->>>>>>> aa467c87
 
     def test_iter_metrics(self):
         for Metr in self.img._iter_metrics(**{'g': 2}):
@@ -119,11 +112,7 @@
 
     def test_variable_datasets(self):
         """Test the metadata associated with the ref dataset of the double group variables"""
-<<<<<<< HEAD
-        for Var in self.img._iter_vars(type="metric", filter_parms={'g':2}):
-=======
-        for Var in self.img._iter_vars(**{'g': 2}):
->>>>>>> aa467c87
+        for Var in self.img._iter_vars(type="metric", filter_parms={'g': 2}):
             ref_ds, metric_ds, other_ds = Var.get_varmeta()
             assert ref_ds[1]['short_name'] == 'ERA5_LAND'
             assert ref_ds[1]['pretty_name'] == 'ERA5-Land'
@@ -140,11 +129,7 @@
 
     def test_var_meta(self):
         """Test datasets associated with a specific variable"""
-<<<<<<< HEAD
-        for Var in self.img._iter_vars(type="metric", filter_parms={'varname':'R_between_3-ERA5_LAND_and_1-C3S'}):
-=======
-        for Var in self.img._iter_vars(**{'varname': 'R_between_3-ERA5_LAND_and_1-C3S'}):
->>>>>>> aa467c87
+        for Var in self.img._iter_vars(type="metric", filter_parms={'varname': 'R_between_3-ERA5_LAND_and_1-C3S'}):
             ref_id, ref_meta = Var.ref_ds
             assert ref_id == 3
             assert ref_meta['short_name'] == 'ERA5_LAND'
@@ -180,8 +165,9 @@
                 elif Metric.g == 2:  # stats table has an entry for metric, for sat dataset (in common and triple metrics)
                     empty_metrics += 2
 
-        tot_stats = len(self.img.common.keys()) + 2*len(self.img.double.keys()) - empty_metrics
+        tot_stats = len(self.img.common.keys()) + 2 * len(self.img.double.keys()) - empty_metrics
         assert tot_stats == 25
+
 
 class TestQA4SMImgWithCI(unittest.TestCase):  # todo: update with correct CI .nc file
     """Test image where some of the variables are confidence intervals"""
@@ -205,15 +191,9 @@
 
     def test_CI_in_Vars(self):
         """Test that CI Variables are correctly assigned to a metric"""
-<<<<<<< HEAD
         for CI_varname in self.img._iter_vars(type="metric", filter_parms={
-            "metric":"RMSD",
-            "metric_ds":"2-ESA_CCI_SM_combined"}):
-=======
-        for CI_varname in self.img._iter_vars(**{
             "metric": "RMSD",
             "metric_ds": "2-ESA_CCI_SM_combined"}):
->>>>>>> aa467c87
             assert CI_varname in [
                 "RMSD_ci_lower_between_0-ERA5_and_2-ESA_CCI_SM_combined",
                 "RMSD_ci_upper_between_0-ERA5_and_2-ESA_CCI_SM_combined"
