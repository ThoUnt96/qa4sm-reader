from qa4sm_reader.img import QA4SMImg, SpatialExtentError
from qa4sm_reader.handlers import QA4SMMetric
import qa4sm_reader.globals as glob
from qa4sm_reader.plotter import QA4SMPlotter
import qa4sm_reader.plotting_methods as plm

from shapely.geometry import Polygon
import matplotlib.pyplot as plt
import numpy as np
import pandas as pd
import seaborn as sns
from scipy import stats

from typing import Union
from warnings import warn

class ComparisonError(Exception):
    pass


class QA4SMComparison():
    """
    Class that provides comparison plots and table for a list of netCDF files. As initialising a QA4SMImage can
    take some time, the class can be updated keeping memory of what has already been initialized
    """
    def __init__(self, paths:list or str, extent:tuple=None, get_intersection:bool=True):
        """
        Initialise the QA4SMImages from the paths to netCDF files specified

        Parameters
        ----------
        paths : list or str
            list of paths or single path to .nc validation results files to use for the comparison
        extent : tuple, optional (default: None)
            Area to subset the values for. At the moment has not been implemented as a choice in the service
            (min_lon, max_lon, min_lat, max_lat)
        get_intersection : bool, default is True
            Whether to get the intersection or union of the two spatial exents

        Attributes
        ----------
        compared : list of <QA4SMImg object>
            all the initialized images for the comparison
        ref : tuple
            QA4SMImage for the reference validation
        """
        self.paths = paths
        self.extent = extent

        self.compared = self._init_imgs(extent=extent, get_intersection=get_intersection)
        self.ref = self._check_ref()
        self.union = not get_intersection

    def _init_imgs(self, extent:tuple=None, get_intersection:bool=True) -> list:
        """
        Initialize the QA4SMImages for the selected validation results files. If 'extent' is specified, this is used. If
        not, by default the intersection of results is taken and the images are initialized with it, unless 'get_union'
        is specified. In this case, only diff_table and diff_boxplots can be created (as only non-pairwise methods).

        Parameters
        ----------
        extent: tuple, optional. Default is None
            exent of stapial subset (minlon, maxlon, minlat, maxlat)
        get_intersection : bool, optional. Default is True.
            if extent is not specified, we can either take the union or intersection of the original extents of the
            passed .nc files. This affects the diff_table and diff_boxplot methods, whereas the diff_corr, diff_mapplot
            and diff_plot ALWAYS consider the intersection.

        Returns
        -------
        compared : list of <QA4SMImg object>
            all the initialized images for the comparison
        """
        if self.single_image:
            if isinstance(self.paths, list):
                self.paths = self.paths[0]

            img = QA4SMImg(self.paths, extent=extent, empty=True)
            if not len(img.datasets.others) > 1:
                raise ComparisonError(
                    "A single validation was initialized, with a single "
                    "non-reference dataset. You should add another comparison term."
                )

            return [img]

        compared = []
        for n, path in enumerate(self.paths):
            if extent:
                try:
                    img = QA4SMImg(path, extent=extent, empty=True)
                    compared.append(img)
                except SpatialExtentError as e:
                    e.message = "One of the initialised validation result files has no points in the " \
                                "given spatial subset: " + ", ".join(*extent) + \
                                ".\nYou should change subset to a valid one, or not pass any."
                    raise e
            else:
                # save the state 'union' or 'intersection' to a class attribute
                self.union = True
                img = QA4SMImg(path, empty=True)

                compared.append(img)

        if get_intersection:
            extent = self._combine_geometry(
                get_intersection=get_intersection,
                imgs=compared,
            )
            self.extent = extent
            self.union = False

        return compared

    def init_union(self):
        """Re-initialize the images using the union of spatial extents"""
        self.compared = self._init_imgs(extent=None, get_intersection=False)
        # make sure the new state is stored in the class attribute
        assert self.union

    def _check_ref(self) -> str:
        """Check that all initialized validation results have the same dataset as reference """
        for n, img in enumerate(self.compared):
            ref = img.datasets.ref
            if n != 0:
                if not ref == previous:
                    raise ComparisonError(
                        "The initialized validation results have different reference "
                        "datasets. This is currently not supported"
                    )
            previous = ref

        return ref

    @property
    def common_metrics(self) -> dict:
        """Get dict {short_name: pretty_name} of metrics that can be used in the comparison"""
        for n, img in enumerate(self.compared):
            img_metrics = {}
            for metric in img.metrics:
                # hardcoded because n_obs cannot be compared. todo: exclude empty metrics (problem: the values are not loaded here)
                if metric in glob.metric_groups[0] or metric in ["tau", "p_tau"]:
                    continue
                img_metrics[metric] = glob._metric_name[metric]
            if n==0:
                common_metrics = img_metrics
                continue
            common_keys = common_metrics.keys() & img_metrics.keys()
            common_metrics = {k: common_metrics[k] for k in common_keys}

        return common_metrics

    @property
    def overlapping(self) -> bool:
        """Return True if the initialised validation results have overlapping spatial extents, else False"""
        if self.single_image:  # one validation is always on the same bounds
            return True

        polys = []
        for img in self.compared:  # get names and extents for all images
            minlon, maxlon, minlat, maxlat = img.extent
            bounds = [(minlon,minlat), (maxlon, minlat),
                      (maxlon, maxlat), (minlon, maxlat)]
            Pol = Polygon(bounds)
            polys.append(Pol)

        for n, Pol in enumerate(polys):
            if n == 0:
                output = Pol  # define starting point
            output = output.intersection(Pol)

        return output.bounds != ()

    @property
    def single_image(self) -> bool:
        """Whether the initialized image(s) are 1 (double) or 2 (single)"""
        if isinstance(self.paths, str):
            return True
        else:
            return len(self.paths) == 1

    @property
    def validation_names(self) -> list:
        """Create pretty names for the validations that are compared. Should always return 2 values"""
        names = []
        template = "Validation {}: {} validated against {}"
        for n, img in enumerate(self.compared):
            datasets = img.datasets
            if len(datasets.others)==2:
                for n, ds_meta in enumerate(datasets.others):
                    name = template.format(
                        n, ds_meta["pretty_title"],
                        datasets.ref["pretty_title"]
                    )
                    names.append(name)
                break
            else:
                other = img.datasets.others[0]
                name = template.format(
                    n, other["pretty_title"],
                    img.datasets.ref["pretty_title"]
                )
                names.append(name)

        return names

    def _check_pairwise(self) -> Union[bool, ComparisonError]:
        """
        Checks that the current initialized supports pairwise comparison methods

        Raise
        -----
        ComparisonException : if not
        """
        pairwise = True
        for n, img in enumerate(self.compared):
            if img.datasets.n_datasets() > 2 or n > 1:
                pairwise = False
                break

        if not pairwise:
            raise ComparisonError(
                "For pairwise comparison methods, only two "
                "validation results with two datasets each can be compared"
            )

    def get_reference_points(self) -> tuple:
        """
        Get lon, lat arrays for all the reference points in the two validations from the DataArray directly
        (avoid getting them from one of the variables)

        Returns
        -------
        ref_points: np.array
            2D array of lons, lats
        """
        lat, lon, gpi = glob.index_names

        lon_list, lat_list = [], []
        for img in self.compared:
            lon_list.append(img.ds[lon].values)
            lat_list.append(img.ds[lat].values)

        ref_points = np.vstack((
            np.concatenate(lon_list),
            np.concatenate(lat_list),
        )).T

        return ref_points

    def _combine_geometry(
            self,
            imgs:list,
            get_intersection:bool=True,
            return_polys=False
    ) -> tuple:
        """
        Return the union or the intersection of the spatial extents of the provided validations; in case of intersection,
        check that the validations are overlapping

        Parameters
        ----------
        imgs : list
            list with the QA4SMImg corresponding to the paths
        get_intersection : bool, optional. Default is True.
            get extent of the intersection between the two images
        return_polys: bool, default is False.
            whether to return a dictionary with the polygons

        Return
        ------
        extent: tuple
            spatial extent deriving from union or intersection of inputs
        """
        polys = {}

        for n, img in enumerate(imgs):
            minlon, maxlon, minlat, maxlat = img.extent
            bounds = [(minlon,minlat), (maxlon, minlat),
                      (maxlon, maxlat), (minlon, maxlat)]
            Pol = Polygon(bounds)
            name = "Validation {}: ".format(n) + img.name
            polys[name] = Pol

        for n, Pol in enumerate(polys.values()):
            if n == 0:
                # define starting point
                output = Pol
            if not get_intersection or self.single_image:
                # get maximum extent
                output = output.union(Pol)
            # get maximum common
            else:
                output = output.intersection(Pol)
                if not output:
                    raise SpatialExtentError(
                        "The spatial extents of the chosen validation results do "
                        "not overlap. Set 'get_intersection' to False to perform the comparison."
                    )
        polys["selection"] = output

        minlon, minlat, maxlon, maxlat = output.bounds

        if return_polys:
            return (minlon, maxlon, minlat, maxlat), polys

        else:
            return minlon, maxlon, minlat, maxlat

    def visualize_extent(
            self,
            intersection:bool=True,
            plot_points:bool=False,
    ):
        """
        Method to get and visualize the comparison extent including the reference points.

        Parameters
        ----------
        intersection : bool, optional. Default is True.
            choose to visualize the intersection or union output of the comparison
        plot_points : bool, default is False.
            whether to show the reference points in the image
        """
        # self.compared has not been initialized yet
        extent, polys = self._combine_geometry(
            imgs=self.compared,
            get_intersection=intersection,
            return_polys=True,
        )
        ref_points = None
        if plot_points:
            ref_points = self.get_reference_points()

        # same for all initialized images, as reference dataset is the same
        ref_grid_stepsize = self.compared[0].ref_dataset_grid_stepsize

        ref = self._check_ref()["short_name"]
        plm.plot_spatial_extent(
            polys=polys,
            ref_points=ref_points,
            overlapping=self.overlapping,
            intersection_extent=extent,
            reg_grid=(ref!="ISMN"),
            grid_stepsize=ref_grid_stepsize
        )

    def _get_data(self, metric:str) -> dict:  # todo: use new handlers to get metadata for Variable
        """
        Get the list of image Variable names from a metric

        Parameters
        ----------
        metric: str
            name of metric

        Returns
        -------
        varnames: dict
            dict of {"varlist":[list of var dfs], "ci_list":[list of CIs dfs]
        """
        varnames = {"varlist":[], "ci_list":[]}
        n = 0
        for i, img in enumerate(self.compared):
            for Var in img._iter_vars(
                    type="metric",
                    filter_parms={"metric":metric}
            ):
                var_cis = []
                id = i
                varname = Var.varname
                data = img._ds2df(varnames=[varname])[varname]
                if not Var.is_CI:
                    if self.single_image:
                        id = n
                    col_name = "Validation {}:\n{}\n".format(
                        id, QA4SMPlotter._box_caption(Var, tc=Var.g==3)
                    )
                    data = data.rename(col_name)
                    varnames["varlist"].append(data)
                    n += 1
                    # get CIs too, if present
                    for CI_Var in img._iter_vars(
                            type="ci",
                            filter_parms={"metric":metric, "metric_ds":Var.metric_ds}
                    ):
                        # a bit of necessary code repetition
                        varname = CI_Var.varname
                        data = img._ds2df(varnames=[varname])[varname]
                        col_name = CI_Var.bound
                        data = data.rename(col_name)
                        var_cis.append(data)

                if var_cis:
                    varnames["ci_list"].append(var_cis)

        return varnames

    def subset_with_extent(self, dfs:list) -> list:
        """
        Return the original dataframe with only the values included in the selected extent. Basically the
        same method as in QA4SMImg, but it is done here to avoid re-initializing the images

        Returns
        -------
        subset : pd.Series or pd.DataFrame
            initial input with only valid entries in the index
        """
        if self.extent is None:
            return dfs

        lat, lon, gpi = glob.index_names
        subset = []
        for df in dfs:
            mask = (df.index.get_level_values(lon) >= self.extent[0]) & (df.index.get_level_values(lon) <= self.extent[1]) &\
                   (df.index.get_level_values(lat) >= self.extent[2]) & (df.index.get_level_values(lat) <= self.extent[3])
            df.where(mask, inplace=True)
            subset.append(df)

        return subset

    def rename_with_stats(self, df):
        """Rename columns of df by adding the content of QA4SMPlotter._box_stats()"""
        renamed = [
            name + plm._box_stats(df[name]) for name in df.columns
        ]
        df.columns = renamed

        return df

    def _handle_multiindex(self, dfs:list) -> pd.DataFrame:
        """
        Handle ValueError 'cannot handle a non-unique multi-index!' when non-unique multi-index is different in
        the two dfs (e.g. multiple station depths). Update: should have been solved by simply adding gpi to the
        Dataframe index

        Parameters
        ----------
        dfs : pd.DataFrame
            DataFrame of variables to be plotted
        """
        try:
            pair_df = pd.concat(dfs, axis=1, join="outer")
        except ValueError:
            pair_df = []
            if self.overlapping:
                # take mean of non-unique values in multi-index (practically speaking, different depths)
                for df in dfs:
                    df = df.groupby(df.index).mean()
                    pair_df.append(df)
                pair_df = pd.concat(pair_df, axis=1)
                lat, lon, gpi = glob.index_names
                pair_df.index.set_names([lat, lon], inplace=True)
            else:
                # take all values; they cannot be compared directly anyway. Index can be dropped as lon, lat info
                # will not be used in this comparison
                for df in dfs:
                    df.reset_index(drop=True, inplace=True)
                    pair_df.append(df)
                pair_df = pd.concat(pair_df, axis=1)

        return pair_df

    def _get_pairwise(
            self,
            metric:str,
            add_stats:bool=True,
            return_cis=False
    ) -> pd.DataFrame:
        """
        Get the data and names for pairwise comparisons, meaning: two validations with one satellite dataset each. Includes
        a method to subset the metric values to the selected spatial extent.

        Parameters
        ----------
        metric: str
            name of metric to get data on
        add_stats: bool
            If true, add statistics to the label

        Returns
        -------
        renamed: pd.DataFrame
            Renamed dataframe, ready to be plotted
        """
        to_plot, names = [], []
        # check wether the comparison has one single image and the number of sat datasets
        if self.single_image and not self.perform_checks():
            raise ComparisonError(
                "More than two non-reference datasets are not supported at the moment"
            )
        var_data = self._get_data(metric)

        subset = self.subset_with_extent(var_data["varlist"])
        pair_df = self._handle_multiindex(subset)

        if self.overlapping:
            diff = pair_df.iloc[:,0] - pair_df.iloc[:,1]
            diff = diff.rename(
                "Difference of common points\nbetween validations 0 and 1\n"
            )
            pair_df = pd.concat([pair_df, diff], axis=1)
        if add_stats:
            pair_df = self.rename_with_stats(pair_df)

        if return_cis and var_data["ci_list"]:

            cis_dfs = []
            for var_cis in var_data["ci_list"]:
                cis_subset = self.subset_with_extent(var_cis)
                ci_df = self._handle_multiindex(cis_subset)
                cis_dfs.append(ci_df)

            return pair_df, cis_dfs

        elif return_cis and not var_data["ci_list"]:
            return pair_df, None

        else:
            return pair_df

    def perform_checks(self, overlapping=False, union=False, pairwise=False):
        """Performs selected checks and throws error is they're not passed"""
        if self.single_image:
            return len(self.compared[0].datasets.others) <= 2

        # these checks are for multiple images
        else:
            if overlapping:
                if not self.overlapping:
                    raise SpatialExtentError(
                        "This method works only in case the initialized "
                        "validations have overlapping spatial extents."
                    )
            # todo: check behavior here if union is initialized through init_union
            if union and not self.extent:
                if self.union:
                    raise SpatialExtentError(
                        "If the comparison is based on the 'union' of spatial extents, "
                        "this method cannot be called, as it is based on a point-by-point comparison"
                    )
            if pairwise:
                self._check_pairwise()

    def diff_table(self, metrics:list) -> pd.DataFrame:
        """
        Create a table where all the metrics for the different validation runs are compared

        Parameters
        ----------
        metrics: list
            list of metrics to create the table for
        """
        self.perform_checks(pairwise=True)
        table = {}
        for metric in metrics:
            ref = self._check_ref()["short_name"]
            units = glob._metric_description_HTML[metric].format(
                glob._metric_units_HTML[ref]
            )
            description = glob._metric_name[metric] + units
            medians = self._get_pairwise(metric).median()
            # a bit of a hack here
            table[description] = [
                medians[0],
                medians[1],
                medians[0] - medians[1]
            ]
        columns = self.validation_names
        columns.append("Difference of the medians (0 - 1)")
        table = pd.DataFrame.from_dict(
            data=table,
            orient="index",
            columns=columns,
        )

        table = table.applymap(plm._format_floats)

        return table

    def diff_boxplot(self, metric:str, **kwargs):
        """
        Create a boxplot where two validations are compared. If the comparison is on the subsets union,
        the shown difference corresponds only to the points in the common spatial extent.

        Parameters
        ----------
        metric: str
            metric name which the plot is based on
        """
        self.perform_checks(pairwise=True)
        df, ci = self._get_pairwise(metric=metric, return_cis=True)
        # prepare axis name
        Metric = QA4SMMetric(metric)
        ref_ds = self.ref['short_name']
        um = glob._metric_description[metric].format(glob._metric_units[ref_ds])
        figwidth = glob.boxplot_width * (len(df.columns) + 1)
        figsize = [figwidth, glob.boxplot_height]
        fig, axes = plm.boxplot(
            df,
            ci=ci,
            label= "{} {}".format(Metric.pretty_name, um),
            figsize=figsize,
        )
        # titles for the plot
        fonts = {"fontsize":12}
        title_plot = "Comparison of {} {}\nagainst the reference {}".format(Metric.pretty_name, um, self.ref["pretty_title"])
        axes.set_title(title_plot, pad=glob.title_pad, **fonts)

        plm.make_watermark(fig, glob.watermark_pos, offset= 0.04)
        plt.tight_layout()

    def diff_mapplot(self, metric:str, **kwargs):
        """
        Create a pairwise mapplot of the difference between the validations, for a metric. Difference is other - reference

        Parameters
        ----------
        metric: str
            metric from the .nc result file attributes that the plot is based on
        **kwargs : kwargs
            plotting keyword arguments
        """
        self.perform_checks(overlapping=True, union=True, pairwise=True)
        df = self._get_pairwise(metric=metric, add_stats=False).dropna()
        Metric = QA4SMMetric(metric)
        um = glob._metric_description[metric].format(glob._metric_units[self.ref['short_name']])
        # make mapplot
        cbar_label = "Difference between {} and {}".format(*df.columns)
<<<<<<< HEAD
        fig, axes = plm.mapplot(
            df.iloc[:,2],
            metric,
            self.ref['short_name'],
            diff_range=diff_range,
=======
        fig, axes = mapplot(
            df=df.iloc[:,2],
            metric=metric,
            ref_short=self.ref['short_name'],
            diff_map=True,
>>>>>>> e7f93b9e
            label=cbar_label
        )
        fonts = {"fontsize":12}
        title_plot = "Overview of the difference in {} {}\nagainst the reference {}".format(Metric.pretty_name, um, self.ref["pretty_title"])
        axes.set_title(title_plot, pad=glob.title_pad, **fonts)

        plm.make_watermark(fig, glob.watermark_pos, offset= 0.08)

    def wrapper(self, method:str, metric=None, **kwargs):
        """
        Call the method using a list of paths and the already initialised images

        Properties
        ----------
        method: str
            a method from the lookup table in diff_method
        metric: str
            metric from the .nc result file attributes that the plot is based on
        **kwargs : kwargs
            plotting keyword arguments
        """
        diff_methods_lut = {'boxplot': self.diff_boxplot,
                            'mapplot': self.diff_mapplot}
        try:
            diff_method = diff_methods_lut[method]
        except KeyError as e:
            warn(
                'Difference method not valid. Choose one of %s' % ', '.join(diff_methods_lut.keys())
            )
            raise e


        if not metric:
            raise ComparisonError(
                "If you chose '{}' as a method, you should specify"
                " a metric (e.g. 'R').".format(method)
            )

        return diff_method(
            metric=metric,
            **kwargs
        )<|MERGE_RESOLUTION|>--- conflicted
+++ resolved
@@ -627,19 +627,12 @@
         um = glob._metric_description[metric].format(glob._metric_units[self.ref['short_name']])
         # make mapplot
         cbar_label = "Difference between {} and {}".format(*df.columns)
-<<<<<<< HEAD
+
         fig, axes = plm.mapplot(
             df.iloc[:,2],
-            metric,
-            self.ref['short_name'],
-            diff_range=diff_range,
-=======
-        fig, axes = mapplot(
-            df=df.iloc[:,2],
             metric=metric,
             ref_short=self.ref['short_name'],
             diff_map=True,
->>>>>>> e7f93b9e
             label=cbar_label
         )
         fonts = {"fontsize":12}
