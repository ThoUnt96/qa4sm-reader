--- conflicted
+++ resolved
@@ -37,10 +37,7 @@
     scipy
     pygeogrids
     pytesmo
-<<<<<<< HEAD
-=======
 
->>>>>>> 650946ff
 # The usage of test_requires is discouraged, see `Dependency Management` docs
 # tests_require = pytest; pytest-cov
 # Require a specific Python version, e.g. Python 2.7 or >= 3.4
